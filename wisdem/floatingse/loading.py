--- conflicted
+++ resolved
@@ -1,10 +1,6 @@
 import numpy as np
-<<<<<<< HEAD
 import wisdem.pyframe3dd.pyframe3dd as pyframe3dd
-=======
 import openmdao.api as om
-import wisdem.pyframe3dd.frame3dd as frame3dd
->>>>>>> cb314e97
 from wisdem.commonse.utilities import nodal2sectional
 
 from wisdem.commonse import gravity, eps, Tube, NFREQ
