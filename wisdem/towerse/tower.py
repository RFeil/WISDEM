--- conflicted
+++ resolved
@@ -969,17 +969,11 @@
         self.add_input('t_full', np.zeros(nFull-1), units='m')
         
         # Material properties
-<<<<<<< HEAD
         self.add_input('E_full',       np.zeros(nFull-1), units='N/m**2', desc='modulus of elasticity')
         self.add_input('G_full',       np.zeros(nFull-1), units='Pa',     desc='Isotropic shear modulus of the materials along the tower sections.')
         self.add_input('rho_full',     np.zeros(nFull-1), units='kg/m**3',desc='Density of the materials along the tower sections.')
         self.add_input('sigma_y_full', np.zeros(nFull-1), units='N/m**2', desc='yield stress')
 
-=======
-        self.add_input('E_full', np.zeros(nFull-1), units='N/m**2')
-        self.add_input('sigma_y_full', np.zeros(nFull-1), units='N/m**2')
-        
->>>>>>> 3cefe534
         # Processed Frame3DD outputs
         self.add_input('Fz', np.zeros(nFull-1), units='N')
         self.add_input('Mxx', np.zeros(nFull-1), units='N*m')
@@ -1005,7 +999,7 @@
         
         # Frequencies
         NFREQ2 = int(NFREQ/2)
-<<<<<<< HEAD
+
         self.add_input('freqs', val=np.zeros(NFREQ), units='Hz', desc='Natural frequencies of the structure')
         self.add_input('x_mode_shapes', val=np.zeros((NFREQ2,5)), desc='6-degree polynomial coefficients of mode shapes in the x-direction (x^2..x^6, no linear or constant term)')
         self.add_input('y_mode_shapes', val=np.zeros((NFREQ2,5)), desc='6-degree polynomial coefficients of mode shapes in the x-direction (x^2..x^6, no linear or constant term)')
@@ -1041,22 +1035,6 @@
         self.add_output('cg_offst',      np.zeros(N_beam), units='m',      desc='offset from the sectional center of mass')
         self.add_output('sc_offst',      np.zeros(N_beam), units='m',      desc='offset from the sectional shear center')
         self.add_output('tc_offst',      np.zeros(N_beam), units='m',      desc='offset from the sectional tension center')
-=======
-        self.add_input('freqs', val=np.zeros(NFREQ), units='Hz')
-        self.add_input('x_mode_shapes', val=np.zeros((NFREQ2, 5)))
-        self.add_input('y_mode_shapes', val=np.zeros((NFREQ2, 5)))
-
-        self.add_output('structural_frequencies', np.zeros(NFREQ), units='Hz')
-        self.add_output('fore_aft_modes', np.zeros((NFREQ2, 5)))
-        self.add_output('side_side_modes', np.zeros((NFREQ2, 5)))
-        self.add_output('top_deflection', 0.0, units='m')
-        self.add_output('stress', np.zeros(nFull-1))
-        self.add_output('shell_buckling', np.zeros(nFull-1))
-        self.add_output('global_buckling', np.zeros(nFull-1))
-        #self.add_output('damage', np.zeros(nFull-1), desc='Fatigue damage at each tower section')
-        self.add_output('turbine_F', val=np.zeros(3), units='N')
-        self.add_output('turbine_M', val=np.zeros(3), units='N*m')
->>>>>>> 3cefe534
 
         self.declare_partials('global_buckling', ['Fz', 'Mxx', 'Myy', 'd_full', 'sigma_y_full', 't_full', 'z_full'], method='fd')
         self.declare_partials('shell_buckling', ['axial_stress', 'd_full', 'hoop_stress', 'shear_stress', 'sigma_y_full', 't_full'], method='fd')
