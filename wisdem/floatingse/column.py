--- conflicted
+++ resolved
@@ -1531,12 +1531,7 @@
     def initialize(self):
         self.options.declare('n_mat')
         self.options.declare('column_options')
-<<<<<<< HEAD
-        self.options.declare('analysis_options')
-=======
         self.options.declare('modeling_options')
-        self.options.declare('topLevelFlag', default=False)
->>>>>>> 972559f9
         
     def setup(self):
         opt = self.options['modeling_options']
