--- conflicted
+++ resolved
@@ -61,12 +61,6 @@
         self.add_discrete_input('airfoils', val=[0]*NPTS, desc='CCAirfoil instances')
 
         # Turbine level inputs
-<<<<<<< HEAD
-        self.add_param('hub_height', val=0.0, units='m', desc='hub height')
-        self.add_param('turbulence_class', val=TURBULENCE_CLASS['A'], desc='IEC turbulence class', pass_by_obj=True)
-        self.add_param('turbine_class', val=TURBINE_CLASS['I'], desc='IEC turbulence class', pass_by_obj=True)
-        
-=======
         self.add_input('hub_height', val=0.0, units='m', desc='hub height')
         self.add_discrete_input('turbulence_class', val=TURBULENCE_CLASS['A'], desc='IEC turbulence class')
         self.add_discrete_input('turbine_class', val=TURBINE_CLASS['I'], desc='IEC turbulence class')
@@ -74,7 +68,6 @@
         self.add_input('control_maxOmega',   val=0.0, units='rpm',  desc='maximum allowed rotor rotation speed')
         self.add_input('control_maxTS',      val=0.0, units='m/s',  desc='maximum allowed blade tip speed')
 
->>>>>>> cabadbff
         # Initial conditions
         self.add_input('U_init', val=np.zeros(npts_coarse_power_curve), units='m/s', desc='wind speeds')
         self.add_input('Omega_init', val=np.zeros(npts_coarse_power_curve), units='rpm', desc='rotation speeds to run')
@@ -205,19 +198,11 @@
         fst_vt['ElastoDyn']['TipRad'] = inputs['Rtip']
         fst_vt['ElastoDyn']['HubRad'] = inputs['Rhub']
         tower2hub = fst_vt['InflowWind']['RefHt'] - fst_vt['ElastoDyn']['TowerHt']
-<<<<<<< HEAD
-        fst_vt['ElastoDyn']['TowerHt'] = params['hub_height']
-
-        # Update Inflowwind
-        fst_vt['InflowWind']['RefHt'] = params['hub_height']
-        fst_vt['InflowWind']['PLexp'] = params['shearExp']
-=======
         fst_vt['ElastoDyn']['TowerHt'] = inputs['hub_height']
 
         # Update Inflowwind
         fst_vt['InflowWind']['RefHt'] = inputs['hub_height']
         fst_vt['InflowWind']['PLexp'] = inputs['shearExp']
->>>>>>> cabadbff
 
         # Update ElastoDyn Blade Input File
         fst_vt['ElastoDynBlade']['NBlInpSt']   = len(inputs['r'])
