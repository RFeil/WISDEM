--- conflicted
+++ resolved
@@ -34,24 +34,24 @@
     
     Parameters
     ----------
-    z_full : numpy array[nFull]
-        z-coordinates of section nodes (length = nsection+1)
-    z_param : numpy array[nSection+1, ]
-        z-coordinates of section nodes (length = nsection+1)
-    d_full : numpy array[nFull]
+    z_full : numpy array[n_full]
+        z-coordinates of section nodes
+    z_param : numpy array[n_height]
+        z-coordinates of section nodes
+    d_full : numpy array[n_full]
         cylinder diameter at corresponding locations
-    t_full : numpy array[nFull-1]
+    t_full : numpy array[n_full-1]
         shell thickness at corresponding locations
     rho : float
         material density
-    bulkhead_thickness : numpy array[nSection+1]
+    bulkhead_thickness : numpy array[n_height]
         Nodal locations of bulkhead thickness, zero meaning no bulkhead, bottom to top
         (length = nsection + 1)
     bulkhead_mass_factor : float
         Bulkhead mass correction factor
-    shell_mass : numpy array[nFull-1]
+    shell_mass : numpy array[n_full-1]
         mass of column shell
-    material_cost_rate : float
+    unit_cost : float
         Raw material cost rate: steel $1.1/kg, aluminum $3.5/kg
     labor_cost_rate : float
         Labor cost rate
@@ -60,7 +60,7 @@
     
     Returns
     -------
-    bulkhead_mass : numpy array[nFull]
+    bulkhead_mass : numpy array[n_full]
         mass of column bulkheads
     bulkhead_cost : float
         cost of column bulkheads
@@ -73,54 +73,28 @@
         self.options.declare('n_height')
         
     def setup(self):
-<<<<<<< HEAD
         n_height = self.options['n_height']
         n_sect   = n_height - 1
         n_full   = get_nfull(n_height)
         
         self.bulk_full = np.zeros( n_full, dtype=np.int_)
 
-        self.add_input('z_full', np.zeros(n_full), units='m', desc='z-coordinates of section nodes (length = nsection+1)')
-        self.add_input('z_param', np.zeros(n_height), units='m', desc='z-coordinates of section nodes (length = nsection+1)')
-        self.add_input('d_full', np.zeros(n_full), units='m', desc='cylinder diameter at corresponding locations')
-        self.add_input('t_full', np.zeros(n_full-1), units='m', desc='shell thickness at corresponding locations')
-        self.add_input('rho', 0.0, units='kg/m**3', desc='material density')
-        self.add_input('bulkhead_thickness', np.zeros(n_height), units='m', desc='Nodal locations of bulkhead thickness, zero meaning no bulkhead, bottom to top (length = nsection + 1)')
-        self.add_input('bulkhead_mass_factor', 0.0, desc='Bulkhead mass correction factor')
-        
-        self.add_input('shell_mass', np.zeros(n_full-1), units='kg', desc='mass of column shell')
-        self.add_input('unit_cost', 0.0, units='USD/kg', desc='Raw material cost rate: steel $1.1/kg, aluminum $3.5/kg')
-        self.add_input('labor_cost_rate', 0.0, units='USD/min', desc='Labor cost rate')
-        self.add_input('painting_cost_rate', 0.0, units='USD/m/m', desc='Painting / surface finishing cost rate')
-
-        self.add_output('bulkhead_mass', np.zeros(n_full), units='kg', desc='mass of column bulkheads')
-        self.add_output('bulkhead_cost', 0.0, units='USD', desc='cost of column bulkheads')
-        self.add_output('bulkhead_I_keel', np.zeros(6), units='kg*m**2', desc='Moments of inertia of bulkheads relative to keel point')
-        
-        # Derivatives
-=======
-        nSection = self.options['nSection']
-        nFull    = self.options['nFull']
-        
-        self.bulk_full = np.zeros( nFull, dtype=np.int_)
-
-        self.add_input('z_full', val=np.zeros(nFull), units='m')
-        self.add_input('z_param', val=np.zeros((nSection+1, )), units='m')
-        self.add_input('d_full', val=np.zeros(nFull), units='m')
-        self.add_input('t_full', val=np.zeros(nFull-1), units='m')
-        self.add_input('rho', val=0.0, units='kg/m**3')
-        self.add_input('bulkhead_thickness', val=np.zeros(nSection+1), units='m')
-        self.add_input('bulkhead_mass_factor', val=0.0)
-        self.add_input('shell_mass', val=np.zeros(nFull-1), units='kg')
-        self.add_input('material_cost_rate', 0.0, units='USD/kg')
+        self.add_input('z_full', np.zeros(n_full), units='m')
+        self.add_input('z_param', np.zeros(n_height), units='m')
+        self.add_input('d_full', np.zeros(n_full), units='m')
+        self.add_input('t_full', np.zeros(n_full-1), units='m')
+        self.add_input('rho', 0.0, units='kg/m**3')
+        self.add_input('bulkhead_thickness', np.zeros(n_height), units='m')
+        self.add_input('bulkhead_mass_factor', 0.0)
+        self.add_input('shell_mass', np.zeros(n_full-1), units='kg')
+        self.add_input('unit_cost', 0.0, units='USD/kg')
         self.add_input('labor_cost_rate', 0.0, units='USD/min')
         self.add_input('painting_cost_rate', 0.0, units='USD/m/m')
 
-        self.add_output('bulkhead_mass', val=np.zeros(nFull), units='kg')
-        self.add_output('bulkhead_cost', val=0.0, units='USD')
-        self.add_output('bulkhead_I_keel', val=np.zeros(6), units='kg*m**2')
-
->>>>>>> 4776dc8b
+        self.add_output('bulkhead_mass', np.zeros(n_full), units='kg')
+        self.add_output('bulkhead_cost', 0.0, units='USD')
+        self.add_output('bulkhead_I_keel', np.zeros(6), units='kg*m**2')
+
         self.declare_partials('*', '*', method='fd', form='central', step=1e-6)
         
     def compute(self, inputs, outputs):
@@ -202,15 +176,15 @@
     
     Parameters
     ----------
-    d_full : numpy array[nFull]
+    d_full : numpy array[n_full]
         cylinder diameter at corresponding locations
-    z_full : numpy array[nFull]
+    z_full : numpy array[n_full]
         z-coordinates of section nodes
     rho : float
         material density
-    shell_mass : numpy array[nFull-1]
+    shell_mass : numpy array[n_full-1]
         mass of column shell
-    material_cost_rate : float
+    unit_cost : float
         Raw material cost: steel $1.1/kg, aluminum $3.5/kg
     labor_cost_rate : float
         Labor cost
@@ -246,49 +220,25 @@
     def setup(self):
         n_height = self.options['n_height']
         n_full    = get_nfull(n_height)
-        
-<<<<<<< HEAD
-        self.add_input('d_full', np.zeros(n_full), units='m', desc='cylinder diameter at corresponding locations')
-        self.add_input('z_full', np.zeros(n_full), units='m', desc='z-coordinates of section nodes')
-        self.add_input('rho', 0.0, units='kg/m**3', desc='material density')
-
-        self.add_input('shell_mass', np.zeros(n_full-1), units='kg', desc='mass of column shell')
-        self.add_input('unit_cost', 0.0, units='USD/kg', desc='Raw material cost: steel $1.1/kg, aluminum $3.5/kg')
-        self.add_input('labor_cost_rate', 0.0, units='USD/min', desc='Labor cost')
-        self.add_input('painting_cost_rate', 0.0, units='USD/m/m', desc='Painting / surface finishing cost rate')
-        
-        self.add_input('buoyancy_tank_diameter', 0.0, units='m', desc='Radius of heave plate at bottom of column')
-        self.add_input('buoyancy_tank_height', 0.0, units='m', desc='Radius of heave plate at bottom of column')
-        self.add_input('buoyancy_tank_location', 0.0, units='m', desc='Radius of heave plate at bottom of column')
-        self.add_input('buoyancy_tank_mass_factor', 0.0, desc='Heave plate mass correction factor')
-
-        self.add_output('buoyancy_tank_mass', 0.0, units='kg', desc='mass of buoyancy tank')
-        self.add_output('buoyancy_tank_cost', 0.0, units='USD', desc='cost of buoyancy tank')
-        self.add_output('buoyancy_tank_cg', 0.0, units='m', desc='z-coordinate of center of mass for buoyancy tank')
-        self.add_output('buoyancy_tank_displacement', 0.0, units='m**3', desc='volume of water displaced by buoyancy tank')
-        self.add_output('buoyancy_tank_I_keel', np.zeros(6), units='kg*m**2', desc='Moments of inertia of heave plate relative to keel point')
-
-        # Derivatives
-=======
-        self.add_input('d_full', val=np.zeros(nFull), units='m')
-        self.add_input('z_full', val=np.zeros(nFull), units='m')
-        self.add_input('rho', val=0.0, units='kg/m**3')
-        self.add_input('shell_mass', val=np.zeros(nFull-1), units='kg')
-        self.add_input('material_cost_rate', 0.0, units='USD/kg')
+
+        self.add_input('d_full', np.zeros(n_full), units='m')
+        self.add_input('z_full', np.zeros(n_full), units='m')
+        self.add_input('rho', 0.0, units='kg/m**3')
+        self.add_input('shell_mass', np.zeros(n_full-1), units='kg')
+        self.add_input('unit_cost', 0.0, units='USD/kg')
         self.add_input('labor_cost_rate', 0.0, units='USD/min')
         self.add_input('painting_cost_rate', 0.0, units='USD/m/m')
-        self.add_input('buoyancy_tank_diameter', val=0.0, units='m')
-        self.add_input('buoyancy_tank_height', val=0.0, units='m')
-        self.add_input('buoyancy_tank_location', val=0.0, units='m')
-        self.add_input('buoyancy_tank_mass_factor', val=0.0)
-
-        self.add_output('buoyancy_tank_mass', val=0.0, units='kg')
-        self.add_output('buoyancy_tank_cost', val=0.0, units='USD')
-        self.add_output('buoyancy_tank_cg', val=0.0, units='m')
-        self.add_output('buoyancy_tank_displacement', val=0.0, units='m**3')
-        self.add_output('buoyancy_tank_I_keel', val=np.zeros(6), units='kg*m**2')
-
->>>>>>> 4776dc8b
+        self.add_input('buoyancy_tank_diameter', 0.0, units='m')
+        self.add_input('buoyancy_tank_height', 0.0, units='m')
+        self.add_input('buoyancy_tank_location', 0.0, units='m')
+        self.add_input('buoyancy_tank_mass_factor', 0.0)
+
+        self.add_output('buoyancy_tank_mass', 0.0, units='kg')
+        self.add_output('buoyancy_tank_cost', 0.0, units='USD')
+        self.add_output('buoyancy_tank_cg', 0.0, units='m')
+        self.add_output('buoyancy_tank_displacement', 0.0, units='m**3')
+        self.add_output('buoyancy_tank_I_keel', np.zeros(6), units='kg*m**2')
+
         self.declare_partials('*', '*', method='fd', form='central', step=1e-6)
         
     def compute(self, inputs, outputs):
@@ -407,31 +357,31 @@
     
     Parameters
     ----------
-    d_full : numpy array[nFull]
+    d_full : numpy array[n_full]
         cylinder diameter at corresponding locations
-    t_full : numpy array[nFull-1]
+    t_full : numpy array[n_full-1]
         shell thickness at corresponding locations
-    z_full : numpy array[nFull]
+    z_full : numpy array[n_full]
         z-coordinates of section nodes
     rho : float
         material density
-    shell_mass : numpy array[nFull-1]
+    shell_mass : numpy array[n_full-1]
         mass of column shell
-    material_cost_rate : float
+    unit_cost : float
         Raw material cost: steel $1.1/kg, aluminum $3.5/kg
     labor_cost_rate : float
         Labor cost
     painting_cost_rate : float
         Painting / surface finishing cost rate
-    h_web : numpy array[nFull-1, ]
+    h_web : numpy array[n_full-1]
         height of stiffener web (base of T) within each section bottom to top
-    t_web : numpy array[nFull-1, ]
+    t_web : numpy array[n_full-1]
         thickness of stiffener web (base of T) within each section bottom to top
-    w_flange : numpy array[nFull-1, ]
+    w_flange : numpy array[n_full-1]
         height of stiffener flange (top of T) within each section bottom to top
-    t_flange : numpy array[nFull-1, ]
+    t_flange : numpy array[n_full-1]
         thickness of stiffener flange (top of T) within each section bottom to top
-    L_stiffener : numpy array[nFull-1, ]
+    L_stiffener : numpy array[n_full-1]
         Axial distance from one ring stiffener to another within each section bottom to
         top
     ring_mass_factor : float
@@ -439,17 +389,17 @@
     
     Returns
     -------
-    stiffener_mass : numpy array[nFull-1]
+    stiffener_mass : numpy array[n_full-1]
         mass of column stiffeners
     stiffener_cost : float
         cost of column stiffeners
     stiffener_I_keel : numpy array[6]
         Moments of inertia of stiffeners relative to keel point
-    number_of_stiffeners : numpy array[nSection, dtype]
+    number_of_stiffeners : numpy array[n_sect, dtype]
         number of stiffeners in each section
-    flange_spacing_ratio : numpy array[nFull-1, ]
+    flange_spacing_ratio : numpy array[n_full-1]
         ratio between flange and stiffener spacing
-    stiffener_radius_ratio : numpy array[nFull-1, ]
+    stiffener_radius_ratio : numpy array[n_full-1]
         ratio between stiffener height and radius
     
     """
@@ -462,54 +412,27 @@
         n_sect   = n_height - 1
         n_full   = get_nfull(n_height)
 
-<<<<<<< HEAD
-        self.add_input('d_full', np.zeros(n_full), units='m', desc='cylinder diameter at corresponding locations')
-        self.add_input('t_full', np.zeros(n_full-1), units='m', desc='shell thickness at corresponding locations')
-        self.add_input('z_full', np.zeros(n_full), units='m', desc='z-coordinates of section nodes')
-        self.add_input('rho', 0.0, units='kg/m**3', desc='material density')
-        
-        self.add_input('shell_mass', np.zeros(n_full-1), units='kg', desc='mass of column shell')
-        self.add_input('unit_cost', 0.0, units='USD/kg', desc='Raw material cost: steel $1.1/kg, aluminum $3.5/kg')
-        self.add_input('labor_cost_rate', 0.0, units='USD/min', desc='Labor cost')
-        self.add_input('painting_cost_rate', 0.0, units='USD/m/m', desc='Painting / surface finishing cost rate')
-
-        self.add_input('h_web', np.zeros(n_full-1), units='m', desc='height of stiffener web (base of T) within each section bottom to top')
-        self.add_input('t_web', np.zeros(n_full-1), units='m', desc='thickness of stiffener web (base of T) within each section bottom to top')
-        self.add_input('w_flange', np.zeros(n_full-1), units='m', desc='height of stiffener flange (top of T) within each section bottom to top')
-        self.add_input('t_flange', np.zeros(n_full-1), units='m', desc='thickness of stiffener flange (top of T) within each section bottom to top')
-        self.add_input('L_stiffener', np.zeros(n_full-1), units='m', desc='Axial distance from one ring stiffener to another within each section bottom to top')
-
-        self.add_input('ring_mass_factor', 0.0, desc='Stiffener ring mass correction factor')
-        
-        self.add_output('stiffener_mass', np.zeros(n_full-1), units='kg', desc='mass of column stiffeners')
-        self.add_output('stiffener_cost', 0.0, units='USD', desc='cost of column stiffeners')
-        self.add_output('stiffener_I_keel', np.zeros(6), units='kg*m**2', desc='Moments of inertia of stiffeners relative to keel point')
-        self.add_output('number_of_stiffeners', np.zeros(n_sect, dtype=np.int_), desc='number of stiffeners in each section')
-        self.add_output('flange_spacing_ratio', np.zeros(n_full-1), desc='ratio between flange and stiffener spacing')
-        self.add_output('stiffener_radius_ratio', np.zeros(n_full-1), desc='ratio between stiffener height and radius')
-=======
-        self.add_input('d_full', val=np.zeros(nFull), units='m')
-        self.add_input('t_full', val=np.zeros(nFull-1), units='m')
-        self.add_input('z_full', val=np.zeros(nFull), units='m')
-        self.add_input('rho', val=0.0, units='kg/m**3')
-        self.add_input('shell_mass', val=np.zeros(nFull-1), units='kg')
-        self.add_input('material_cost_rate', 0.0, units='USD/kg')
+        self.add_input('d_full', np.zeros(n_full), units='m')
+        self.add_input('t_full', np.zeros(n_full-1), units='m')
+        self.add_input('z_full', np.zeros(n_full), units='m')
+        self.add_input('rho', 0.0, units='kg/m**3')
+        self.add_input('shell_mass', np.zeros(n_full-1), units='kg')
+        self.add_input('unit_cost', 0.0, units='USD/kg')
         self.add_input('labor_cost_rate', 0.0, units='USD/min')
         self.add_input('painting_cost_rate', 0.0, units='USD/m/m')
-        self.add_input('h_web', val=np.zeros((nFull-1, )), units='m')
-        self.add_input('t_web', val=np.zeros((nFull-1, )), units='m')
-        self.add_input('w_flange', val=np.zeros((nFull-1, )), units='m')
-        self.add_input('t_flange', val=np.zeros((nFull-1, )), units='m')
-        self.add_input('L_stiffener', val=np.zeros((nFull-1, )), units='m')
-        self.add_input('ring_mass_factor', val=0.0)
-
-        self.add_output('stiffener_mass', val=np.zeros(nFull-1), units='kg')
-        self.add_output('stiffener_cost', val=0.0, units='USD')
-        self.add_output('stiffener_I_keel', val=np.zeros(6), units='kg*m**2')
-        self.add_output('number_of_stiffeners', val=np.zeros(nSection, dtype=np.int_))
-        self.add_output('flange_spacing_ratio', val=np.zeros((nFull-1, )))
-        self.add_output('stiffener_radius_ratio', val=np.zeros((nFull-1, )))
->>>>>>> 4776dc8b
+        self.add_input('h_web', np.zeros(n_full-1), units='m')
+        self.add_input('t_web', np.zeros(n_full-1), units='m')
+        self.add_input('w_flange', np.zeros(n_full-1), units='m')
+        self.add_input('t_flange', np.zeros(n_full-1), units='m')
+        self.add_input('L_stiffener', np.zeros(n_full-1), units='m')
+        self.add_input('ring_mass_factor', 0.0)
+
+        self.add_output('stiffener_mass', np.zeros(n_full-1), units='kg')
+        self.add_output('stiffener_cost', 0.0, units='USD')
+        self.add_output('stiffener_I_keel', np.zeros(6), units='kg*m**2')
+        self.add_output('number_of_stiffeners', np.zeros(n_sect, dtype=np.int_))
+        self.add_output('flange_spacing_ratio', np.zeros(n_full-1))
+        self.add_output('stiffener_radius_ratio', np.zeros(n_full-1))
 
         self.declare_partials('*', '*', method='fd', form='central', step=1e-6)
         
@@ -640,13 +563,13 @@
     
     Parameters
     ----------
-    water_density : float
+    rho_water : float
         density of water
-    d_full : numpy array[nFull]
+    d_full : numpy array[n_full]
         cylinder diameter at corresponding locations
-    t_full : numpy array[nFull-1]
+    t_full : numpy array[n_full-1]
         shell thickness at corresponding locations
-    z_full : numpy array[nFull]
+    z_full : numpy array[n_full]
         z-coordinates of section nodes
     permanent_ballast_density : float
         density of permanent ballast
@@ -659,15 +582,15 @@
     -------
     ballast_cost : float
         cost of permanent ballast
-    ballast_mass : numpy array[nFull-1]
+    ballast_mass : numpy array[n_full-1]
         mass of permanent ballast
     ballast_z_cg : float
         z-coordinate or permanent ballast center of gravity
     ballast_I_keel : numpy array[6]
         Moments of inertia of permanent ballast relative to keel point
-    variable_ballast_interp_zpts : numpy array[nFull, ]
+    variable_ballast_interp_zpts : numpy array[n_full]
         z-points of potential ballast mass
-    variable_ballast_interp_radius : numpy array[nFull, ]
+    variable_ballast_interp_radius : numpy array[n_full]
         inner radius of column at potential ballast mass
     
     """
@@ -679,38 +602,20 @@
         n_height = self.options['n_height']
         n_full    = get_nfull(n_height)
 
-<<<<<<< HEAD
-        self.add_input('rho_water', 0.0, units='kg/m**3', desc='density of water')
-        self.add_input('d_full', np.zeros(n_full), units='m', desc='cylinder diameter at corresponding locations')
-        self.add_input('t_full', np.zeros(n_full-1), units='m', desc='shell thickness at corresponding locations')
-        self.add_input('z_full', np.zeros(n_full), units='m', desc='z-coordinates of section nodes')
-        self.add_input('permanent_ballast_density', 0.0, units='kg/m**3', desc='density of permanent ballast')
-        self.add_input('permanent_ballast_height', 0.0, units='m', desc='height of permanent ballast')
-        self.add_input('ballast_cost_rate', 0.0, units='USD/kg', desc='Cost per unit mass of ballast')
-
-        self.add_output('ballast_cost', 0.0, units='USD', desc='cost of permanent ballast')
-        self.add_output('ballast_mass', np.zeros(n_full-1), units='kg', desc='mass of permanent ballast')
-        self.add_output('ballast_z_cg', 0.0, units='m', desc='z-coordinate or permanent ballast center of gravity')
-        self.add_output('ballast_I_keel', np.zeros(6), units='kg*m**2', desc='Moments of inertia of permanent ballast relative to keel point')
-        self.add_output('variable_ballast_interp_zpts', np.zeros(n_full), units='m', desc='z-points of potential ballast mass')
-        self.add_output('variable_ballast_interp_radius', np.zeros(n_full), units='m', desc='inner radius of column at potential ballast mass')
-
-=======
-        self.add_input('water_density', val=0.0, units='kg/m**3')
-        self.add_input('d_full', val=np.zeros(nFull), units='m')
-        self.add_input('t_full', val=np.zeros(nFull-1), units='m')
-        self.add_input('z_full', val=np.zeros(nFull), units='m')
-        self.add_input('permanent_ballast_density', val=0.0, units='kg/m**3')
-        self.add_input('permanent_ballast_height', val=0.0, units='m')
-        self.add_input('ballast_cost_rate', val=0.0, units='USD/kg')
-
-        self.add_output('ballast_cost', val=0.0, units='USD')
-        self.add_output('ballast_mass', val=np.zeros(nFull-1), units='kg')
-        self.add_output('ballast_z_cg', val=0.0, units='m')
-        self.add_output('ballast_I_keel', val=np.zeros(6), units='kg*m**2')
-        self.add_output('variable_ballast_interp_zpts', val=np.zeros((nFull, )), units='m')
-        self.add_output('variable_ballast_interp_radius', val=np.zeros((nFull, )), units='m')
->>>>>>> 4776dc8b
+        self.add_input('rho_water', 0.0, units='kg/m**3')
+        self.add_input('d_full', np.zeros(n_full), units='m')
+        self.add_input('t_full', np.zeros(n_full-1), units='m')
+        self.add_input('z_full', np.zeros(n_full), units='m')
+        self.add_input('permanent_ballast_density', 0.0, units='kg/m**3')
+        self.add_input('permanent_ballast_height', 0.0, units='m')
+        self.add_input('ballast_cost_rate', 0.0, units='USD/kg')
+
+        self.add_output('ballast_cost', 0.0, units='USD')
+        self.add_output('ballast_mass', np.zeros(n_full-1), units='kg')
+        self.add_output('ballast_z_cg', 0.0, units='m')
+        self.add_output('ballast_I_keel', np.zeros(6), units='kg*m**2')
+        self.add_output('variable_ballast_interp_zpts', np.zeros(n_full), units='m')
+        self.add_output('variable_ballast_interp_radius', np.zeros(n_full), units='m')
         
     def compute(self, inputs, outputs):
         # Unpack variables
@@ -779,53 +684,53 @@
     ----------
     water_depth : float
         water depth
-    Hs : float
+    hsig_wave : float
         significant wave height
     freeboard : float
         Length of column above water line
     max_draft : float
         Maxmimum length of column below water line
-    z_full_in : numpy array[nFull, ]
+    z_full_in : numpy array[n_full]
         z-coordinates of section nodes (length = nsection+1)
-    z_param_in : numpy array[nSection+1, ]
+    z_param_in : numpy array[n_height]
         z-coordinates of section nodes (length = nsection+1)
-    section_center_of_mass : numpy array[nFull-1]
+    section_center_of_mass : numpy array[n_full-1]
         z position of center of mass of each can in the cylinder
-    stiffener_web_height : numpy array[nSection, ]
+    stiffener_web_height : numpy array[n_sect]
         height of stiffener web (base of T) within each section bottom to top
         (length = nsection)
-    stiffener_web_thickness : numpy array[nSection, ]
+    stiffener_web_thickness : numpy array[n_sect]
         thickness of stiffener web (base of T) within each section bottom to top
         (length = nsection)
-    stiffener_flange_width : numpy array[nSection, ]
+    stiffener_flange_width : numpy array[n_sect]
         height of stiffener flange (top of T) within each section bottom to top
         (length = nsection)
-    stiffener_flange_thickness : numpy array[nSection, ]
+    stiffener_flange_thickness : numpy array[n_sect]
         thickness of stiffener flange (top of T) within each section bottom to top
         (length = nsection)
-    stiffener_spacing : numpy array[nSection, ]
+    stiffener_spacing : numpy array[n_sect]
         Axial distance from one ring stiffener to another within each section bottom to
         top (length = nsection)
     
     Returns
     -------
-    z_full : numpy array[nFull, ]
+    z_full : numpy array[n_full]
         z-coordinates of section nodes (length = nsection+1)
-    z_param : numpy array[nSection+1, ]
+    z_param : numpy array[n_height]
         z-coordinates of section nodes (length = nsection+1)
     draft : float
         Column draft (length of body under water)
-    z_section : numpy array[nFull-1, ]
+    z_section : numpy array[n_full-1]
         z-coordinates of section centers of mass (length = nsection)
-    h_web : numpy array[nFull-1, ]
+    h_web : numpy array[n_full-1]
         height of stiffener web (base of T) within each section bottom to top
-    t_web : numpy array[nFull-1, ]
+    t_web : numpy array[n_full-1]
         thickness of stiffener web (base of T) within each section bottom to top
-    w_flange : numpy array[nFull-1, ]
+    w_flange : numpy array[n_full-1]
         height of stiffener flange (top of T) within each section bottom to top
-    t_flange : numpy array[nFull-1, ]
+    t_flange : numpy array[n_full-1]
         thickness of stiffener flange (top of T) within each section bottom to top
-    L_stiffener : numpy array[nFull-1, ]
+    L_stiffener : numpy array[n_full-1]
         Axial distance from one ring stiffener to another within each section bottom to
         top
     draft_margin : float
@@ -843,64 +748,30 @@
         n_sect = n_height - 1
         n_full    = get_nfull(n_height)
 
-        # Design variables
-<<<<<<< HEAD
-        self.add_input('water_depth', 0.0, units='m', desc='water depth')
-        self.add_input('hsig_wave', 0.0, units='m', desc='significant wave height')
-        self.add_input('freeboard', 0.0, units='m', desc='Length of column above water line')
-        self.add_input('max_draft', 0.0, units='m', desc='Maxmimum length of column below water line')
-        self.add_input('z_full_in', np.zeros(n_full), units='m', desc='z-coordinates of section nodes (length = nsection+1)')
-        self.add_input('z_param_in', np.zeros(n_height), units='m', desc='z-coordinates of section nodes (length = nsection+1)')
-        self.add_input('section_center_of_mass', np.zeros(n_full-1), units='m', desc='z position of center of mass of each can in the cylinder')
-
-        self.add_input('stiffener_web_height', np.zeros(n_sect), units='m', desc='height of stiffener web (base of T) within each section bottom to top (length = nsection)')
-        self.add_input('stiffener_web_thickness', np.zeros(n_sect), units='m', desc='thickness of stiffener web (base of T) within each section bottom to top (length = nsection)')
-        self.add_input('stiffener_flange_width', np.zeros(n_sect), units='m', desc='height of stiffener flange (top of T) within each section bottom to top (length = nsection)')
-        self.add_input('stiffener_flange_thickness', np.zeros(n_sect), units='m', desc='thickness of stiffener flange (top of T) within each section bottom to top (length = nsection)')
-        self.add_input('stiffener_spacing', np.zeros(n_sect), units='m', desc='Axial distance from one ring stiffener to another within each section bottom to top (length = nsection)')
-
-        # Outputs
-        self.add_output('z_full', np.zeros(n_full), units='m', desc='z-coordinates of section nodes (length = nsection+1)')
-        self.add_output('z_param', np.zeros(n_height), units='m', desc='z-coordinates of section nodes (length = nsection+1)')
-        self.add_output('draft', 0.0, units='m', desc='Column draft (length of body under water)')
-        self.add_output('z_section', np.zeros(n_full-1), units='m', desc='z-coordinates of section centers of mass (length = nsection)')
-
-
-        self.add_output('h_web', np.zeros(n_full-1), units='m', desc='height of stiffener web (base of T) within each section bottom to top')
-        self.add_output('t_web', np.zeros(n_full-1), units='m', desc='thickness of stiffener web (base of T) within each section bottom to top')
-        self.add_output('w_flange', np.zeros(n_full-1), units='m', desc='height of stiffener flange (top of T) within each section bottom to top')
-        self.add_output('t_flange', np.zeros(n_full-1), units='m', desc='thickness of stiffener flange (top of T) within each section bottom to top')
-        self.add_output('L_stiffener', np.zeros(n_full-1), units='m', desc='Axial distance from one ring stiffener to another within each section bottom to top')
-        
-        # Output constraints
-        self.add_output('draft_margin', 0.0, desc='Ratio of draft to water depth')
-        self.add_output('wave_height_freeboard_ratio', 0.0, desc='Ratio of maximum wave height (avg of top 1%) to freeboard')
-=======
-        self.add_input('water_depth', val=0.0, units='m')
-        self.add_input('Hs', val=0.0, units='m')
-        self.add_input('freeboard', val=0.0, units='m')
-        self.add_input('max_draft', val=0.0, units='m')
-        self.add_input('z_full_in', val=np.zeros((nFull, )), units='m')
-        self.add_input('z_param_in', val=np.zeros((nSection+1, )), units='m')
-        self.add_input('section_center_of_mass', val=np.zeros(nFull-1), units='m')
-        self.add_input('stiffener_web_height', val=np.zeros((nSection, )), units='m')
-        self.add_input('stiffener_web_thickness', val=np.zeros((nSection, )), units='m')
-        self.add_input('stiffener_flange_width', val=np.zeros((nSection, )), units='m')
-        self.add_input('stiffener_flange_thickness', val=np.zeros((nSection, )), units='m')
-        self.add_input('stiffener_spacing', val=np.zeros((nSection, )), units='m')
-
-        self.add_output('z_full', val=np.zeros((nFull, )), units='m')
-        self.add_output('z_param', val=np.zeros((nSection+1, )), units='m')
-        self.add_output('draft', val=0.0, units='m')
-        self.add_output('z_section', val=np.zeros((nFull-1, )), units='m')
-        self.add_output('h_web', val=np.zeros((nFull-1, )), units='m')
-        self.add_output('t_web', val=np.zeros((nFull-1, )), units='m')
-        self.add_output('w_flange', val=np.zeros((nFull-1, )), units='m')
-        self.add_output('t_flange', val=np.zeros((nFull-1, )), units='m')
-        self.add_output('L_stiffener', val=np.zeros((nFull-1, )), units='m')
-        self.add_output('draft_margin', val=0.0)
-        self.add_output('wave_height_freeboard_ratio', val=0.0)
->>>>>>> 4776dc8b
+        self.add_input('water_depth', 0.0, units='m')
+        self.add_input('hsig_wave', 0.0, units='m')
+        self.add_input('freeboard', 0.0, units='m')
+        self.add_input('max_draft', 0.0, units='m')
+        self.add_input('z_full_in', np.zeros(n_full), units='m')
+        self.add_input('z_param_in', np.zeros(n_height), units='m')
+        self.add_input('section_center_of_mass', np.zeros(n_full-1), units='m')
+        self.add_input('stiffener_web_height', np.zeros(n_sect), units='m')
+        self.add_input('stiffener_web_thickness', np.zeros(n_sect), units='m')
+        self.add_input('stiffener_flange_width', np.zeros(n_sect), units='m')
+        self.add_input('stiffener_flange_thickness', np.zeros(n_sect), units='m')
+        self.add_input('stiffener_spacing', np.zeros(n_sect), units='m')
+
+        self.add_output('z_full', np.zeros(n_full), units='m')
+        self.add_output('z_param', np.zeros(n_height), units='m')
+        self.add_output('draft', 0.0, units='m')
+        self.add_output('z_section', np.zeros(n_full-1), units='m')
+        self.add_output('h_web', np.zeros(n_full-1), units='m')
+        self.add_output('t_web', np.zeros(n_full-1), units='m')
+        self.add_output('w_flange', np.zeros(n_full-1), units='m')
+        self.add_output('t_flange', np.zeros(n_full-1), units='m')
+        self.add_output('L_stiffener', np.zeros(n_full-1), units='m')
+        self.add_output('draft_margin', 0.0)
+        self.add_output('wave_height_freeboard_ratio', 0.0)
 
         self.declare_partials('*', '*', method='fd', form='central', step=1e-6)
 
@@ -922,7 +793,7 @@
         # Create constraint output that draft is less than water depth
         outputs['draft_margin'] = draft / inputs['max_draft']
 
-        # Make sure freeboard is more than 20% of Hs (DNV-OS-J101)
+        # Make sure freeboard is more than 20% of hsig_wave (DNV-OS-J101)
         outputs['wave_height_freeboard_ratio'] = inputs['hsig_wave'] / np.abs(freeboard)
 
         # Sectional stiffener properties
@@ -940,27 +811,27 @@
     
     Parameters
     ----------
-    water_density : float
+    rho_water : float
         density of water
-    z_full : numpy array[nFull, ]
+    z_full : numpy array[n_full]
         z-coordinates of section nodes (length = nsection+1)
-    z_section : numpy array[nFull-1, ]
+    z_section : numpy array[n_full-1]
         z-coordinates of section centers of mass (length = nsection)
-    d_full : numpy array[nFull, ]
+    d_full : numpy array[n_full]
         outer diameter at each section node bottom to top (length = nsection + 1)
-    t_full : numpy array[nFull-1, ]
+    t_full : numpy array[n_full-1]
         shell wall thickness at each section node bottom to top (length = nsection + 1)
     buoyancy_tank_diameter : float
         Radius of heave plate at bottom of column
-    shell_mass : numpy array[nFull-1]
+    shell_mass : numpy array[n_full-1]
         mass of column shell
-    stiffener_mass : numpy array[nFull-1]
+    stiffener_mass : numpy array[n_full-1]
         mass of column stiffeners
-    bulkhead_mass : numpy array[nFull]
+    bulkhead_mass : numpy array[n_full]
         mass of column bulkheads
     buoyancy_tank_mass : float
         mass of heave plate
-    ballast_mass : numpy array[nFull-1]
+    ballast_mass : numpy array[n_full-1]
         mass of permanent ballast
     buoyancy_tank_cg : float
         z-coordinate of center of mass for buoyancy tank
@@ -992,7 +863,7 @@
         cost of permanent ballast
     buoyancy_tank_cost : float
         mass of heave plate
-    material_cost_rate : float
+    unit_cost : float
         Raw material cost: steel $1.1/kg, aluminum $3.5/kg
     outfitting_cost_rate : float
         Cost per unit mass for outfitting column
@@ -1009,9 +880,9 @@
         Second moment of area of waterplace cross section
     I_column : numpy array[6]
         Moments of inertia of whole column relative to keel point
-    displaced_volume : numpy array[nFull-1, ]
+    displaced_volume : numpy array[n_full-1]
         Volume of water displaced by column by section
-    hydrostatic_force : numpy array[nFull-1, ]
+    hydrostatic_force : numpy array[n_full-1]
         Net z-force on column sections
     column_structural_mass : float
         mass of column structure
@@ -1021,7 +892,7 @@
         cost of outfitting the column
     column_added_mass : numpy array[6]
         hydrodynamic added mass matrix diagonal
-    column_total_mass : numpy array[nFull-1, ]
+    column_total_mass : numpy array[n_full-1]
         total mass of column by section
     column_total_cost : float
         total cost of column
@@ -1042,132 +913,66 @@
         # Variables local to the class and not OpenMDAO
         self.ibox = None
         
-        # Environment
-<<<<<<< HEAD
-        self.add_input('rho_water', 0.0, units='kg/m**3', desc='density of water')
-
-        # Inputs from Geometry
-        self.add_input('z_full', np.zeros(n_full), units='m', desc='z-coordinates of section nodes (length = nsection+1)')
-        self.add_input('z_section', np.zeros(n_full-1), units='m', desc='z-coordinates of section centers of mass (length = nsection)')
-
+        self.add_input('rho_water', 0.0, units='kg/m**3')
+        
+        # Inputs from geometry
+        self.add_input('z_full', np.zeros(n_full), units='m')
+        self.add_input('z_section', np.zeros(n_full-1), units='m')
+        
         # Design variables
-        self.add_input('d_full', np.zeros(n_full), units='m', desc='outer diameter at each section node bottom to top (length = nsection + 1)')
-        self.add_input('t_full', np.zeros(n_full-1), units='m', desc='shell wall thickness at each section node bottom to top (length = nsection + 1)')
-        self.add_input('buoyancy_tank_diameter', 0.0, units='m', desc='Radius of heave plate at bottom of column')
+        self.add_input('d_full', np.zeros(n_full), units='m')
+        self.add_input('t_full', np.zeros(n_full-1), units='m')
+        self.add_input('buoyancy_tank_diameter', 0.0, units='m')
         
         # Mass correction factors from simple rules here to real life
-        self.add_input('shell_mass', np.zeros(n_full-1), units='kg', desc='mass of column shell')
-        self.add_input('stiffener_mass', np.zeros(n_full-1), units='kg', desc='mass of column stiffeners')
-        self.add_input('bulkhead_mass', np.zeros(n_full), units='kg', desc='mass of column bulkheads')
-        self.add_input('buoyancy_tank_mass', 0.0, units='kg', desc='mass of heave plate')
-        self.add_input('ballast_mass', np.zeros(n_full-1), units='kg', desc='mass of permanent ballast')
-
-        self.add_input('buoyancy_tank_cg', 0.0, units='m', desc='z-coordinate of center of mass for buoyancy tank')
-        self.add_input('ballast_z_cg', 0.0, units='m', desc='z-coordinate or permanent ballast center of gravity')
-        self.add_input('column_mass_factor', 0.0, desc='Overall column mass correction factor')
-        self.add_input('outfitting_mass_fraction', 0.0, desc='Mass fraction added for outfitting')
-
+        self.add_input('shell_mass', np.zeros(n_full-1), units='kg')
+        self.add_input('stiffener_mass', np.zeros(n_full-1), units='kg')
+        self.add_input('bulkhead_mass', np.zeros(n_full), units='kg')
+        self.add_input('buoyancy_tank_mass', 0.0, units='kg')
+        self.add_input('ballast_mass', np.zeros(n_full-1), units='kg')
+        
+        self.add_input('buoyancy_tank_cg', 0.0, units='m')
+        self.add_input('ballast_z_cg', 0.0, units='m')
+        self.add_input('column_mass_factor', 0.0)
+        self.add_input('outfitting_mass_fraction', 0.0)
+        
         # Moments of inertia
-        self.add_input('shell_I_keel', np.zeros(6), units='kg*m**2', desc='Moments of inertia of outer shell relative to keel point')
-        self.add_input('bulkhead_I_keel', np.zeros(6), units='kg*m**2', desc='Moments of inertia of bulkheads relative to keel point')
-        self.add_input('stiffener_I_keel', np.zeros(6), units='kg*m**2', desc='Moments of inertia of stiffeners relative to keel point')
-        self.add_input('buoyancy_tank_I_keel', np.zeros(6), units='kg*m**2', desc='Moments of inertia of heave plate relative to keel point')
-        self.add_input('ballast_I_keel', np.zeros(6), units='kg*m**2', desc='Moments of inertia of permanent ballast relative to keel point')
-
+        self.add_input('shell_I_keel', np.zeros(6), units='kg*m**2')
+        self.add_input('bulkhead_I_keel', np.zeros(6), units='kg*m**2')
+        self.add_input('stiffener_I_keel', np.zeros(6), units='kg*m**2')
+        self.add_input('buoyancy_tank_I_keel', np.zeros(6), units='kg*m**2')
+        self.add_input('ballast_I_keel', np.zeros(6), units='kg*m**2')
+        
         # For buoyancy
-        self.add_input('buoyancy_tank_displacement', 0.0, units='m**3', desc='volume of water displaced by buoyancy tank')
+        self.add_input('buoyancy_tank_displacement', 0.0, units='m**3')
         
         # Costs and cost rates
-        self.add_input('shell_cost', 0.0, units='USD', desc='mass of column shell')
-        self.add_input('stiffener_cost', 0.0, units='USD', desc='mass of column stiffeners')
-        self.add_input('bulkhead_cost', 0.0, units='USD', desc='mass of column bulkheads')
-        self.add_input('ballast_cost', 0.0, units='USD', desc='cost of permanent ballast')
-        self.add_input('buoyancy_tank_cost', 0.0, units='USD', desc='mass of heave plate')
-        self.add_input('outfitting_cost_rate', 0.0, units='USD/kg', desc='Cost per unit mass for outfitting column')
-
-        # Outputs
-        self.add_output('z_center_of_mass', 0.0, units='m', desc='z-position CofG of column')
-        self.add_output('z_center_of_buoyancy', 0.0, units='m', desc='z-position CofB of column')
-        self.add_output('Awater', 0.0, units='m**2', desc='Area of waterplace cross section')
-        self.add_output('Iwater', 0.0, units='m**4', desc='Second moment of area of waterplace cross section')
-        self.add_output('I_column', np.zeros(6), units='kg*m**2', desc='Moments of inertia of whole column relative to keel point')
-        self.add_output('displaced_volume', np.zeros(n_full-1), units='m**3', desc='Volume of water displaced by column by section')
-        self.add_output('hydrostatic_force', np.zeros(n_full-1), units='N', desc='Net z-force on column sections')
- 
-        self.add_output('column_structural_mass', 0.0, units='kg', desc='mass of column structure')
-        
-        self.add_output('column_outfitting_cost', 0.0, units='USD', desc='cost of outfitting the column')
-        self.add_output('column_outfitting_mass', 0.0, units='kg', desc='cost of outfitting the column')
-
-        self.add_output('column_added_mass', np.zeros(6), units='kg', desc='hydrodynamic added mass matrix diagonal')
-        self.add_output('column_total_mass', np.zeros(n_full-1), units='kg', desc='total mass of column by section')
-        self.add_output('column_total_cost', 0.0, units='USD', desc='total cost of column')
-        self.add_output('column_structural_cost', 0.0, units='USD', desc='Cost of column without ballast or outfitting')
-        self.add_output('tapered_column_cost_rate', 0.0, units='USD/t', desc='Cost rate of finished column')
-        
-        # Derivatives
-=======
-        self.add_input('water_density', val=0.0, units='kg/m**3')
-        
-        # Inputs from geometry
-        self.add_input('z_full', val=np.zeros((nFull, )), units='m')
-        self.add_input('z_section', val=np.zeros((nFull-1, )), units='m')
-        
-        # Design variables
-        self.add_input('d_full', val=np.zeros((nFull, )), units='m')
-        self.add_input('t_full', val=np.zeros((nFull-1, )), units='m')
-        self.add_input('buoyancy_tank_diameter', val=0.0, units='m')
-        
-        # Mass correction factors from simple rules here to real life
-        self.add_input('shell_mass', val=np.zeros(nFull-1), units='kg')
-        self.add_input('stiffener_mass', val=np.zeros(nFull-1), units='kg')
-        self.add_input('bulkhead_mass', val=np.zeros(nFull), units='kg')
-        self.add_input('buoyancy_tank_mass', val=0.0, units='kg')
-        self.add_input('ballast_mass', val=np.zeros(nFull-1), units='kg')
-        
-        self.add_input('buoyancy_tank_cg', val=0.0, units='m')
-        self.add_input('ballast_z_cg', val=0.0, units='m')
-        self.add_input('column_mass_factor', val=0.0)
-        self.add_input('outfitting_mass_fraction', val=0.0)
-        
-        # Moments of inertia
-        self.add_input('shell_I_keel', val=np.zeros(6), units='kg*m**2')
-        self.add_input('bulkhead_I_keel', val=np.zeros(6), units='kg*m**2')
-        self.add_input('stiffener_I_keel', val=np.zeros(6), units='kg*m**2')
-        self.add_input('buoyancy_tank_I_keel', val=np.zeros(6), units='kg*m**2')
-        self.add_input('ballast_I_keel', val=np.zeros(6), units='kg*m**2')
-        
-        # For buoyancy
-        self.add_input('buoyancy_tank_displacement', val=0.0, units='m**3')
-        
-        # Costs and cost rates
-        self.add_input('shell_cost', val=0.0, units='USD')
-        self.add_input('stiffener_cost', val=0.0, units='USD')
-        self.add_input('bulkhead_cost', val=0.0, units='USD')
-        self.add_input('ballast_cost', val=0.0, units='USD')
-        self.add_input('buoyancy_tank_cost', val=0.0, units='USD')
-        self.add_input('material_cost_rate', 0.0, units='USD/kg')
-        self.add_input('outfitting_cost_rate', val=0.0, units='USD/kg')
-
-        self.add_output('z_center_of_mass', val=0.0, units='m')
-        self.add_output('z_center_of_buoyancy', val=0.0, units='m')
-        self.add_output('Awater', val=0.0, units='m**2')
-        self.add_output('Iwater', val=0.0, units='m**4')
-        self.add_output('I_column', val=np.zeros(6), units='kg*m**2')
-        self.add_output('displaced_volume', val=np.zeros((nFull-1, )), units='m**3')
-        self.add_output('hydrostatic_force', val=np.zeros((nFull-1, )), units='N')
-        
-        self.add_output('column_structural_mass', val=0.0, units='kg')
-        self.add_output('column_outfitting_cost', val=0.0, units='USD')
-        self.add_output('column_outfitting_mass', val=0.0, units='kg')
-        
-        self.add_output('column_added_mass', val=np.zeros(6), units='kg')
-        self.add_output('column_total_mass', val=np.zeros((nFull-1, )), units='kg')
-        self.add_output('column_total_cost', val=0.0, units='USD')
-        self.add_output('column_structural_cost', val=0.0, units='USD')
-        self.add_output('tapered_column_cost_rate', val=0.0, units='USD/t')
-
->>>>>>> 4776dc8b
+        self.add_input('shell_cost', 0.0, units='USD')
+        self.add_input('stiffener_cost', 0.0, units='USD')
+        self.add_input('bulkhead_cost', 0.0, units='USD')
+        self.add_input('ballast_cost', 0.0, units='USD')
+        self.add_input('buoyancy_tank_cost', 0.0, units='USD')
+        self.add_input('unit_cost', 0.0, units='USD/kg')
+        self.add_input('outfitting_cost_rate', 0.0, units='USD/kg')
+
+        self.add_output('z_center_of_mass', 0.0, units='m')
+        self.add_output('z_center_of_buoyancy', 0.0, units='m')
+        self.add_output('Awater', 0.0, units='m**2')
+        self.add_output('Iwater', 0.0, units='m**4')
+        self.add_output('I_column', np.zeros(6), units='kg*m**2')
+        self.add_output('displaced_volume', np.zeros(n_full-1), units='m**3')
+        self.add_output('hydrostatic_force', np.zeros(n_full-1), units='N')
+        
+        self.add_output('column_structural_mass', 0.0, units='kg')
+        self.add_output('column_outfitting_cost', 0.0, units='USD')
+        self.add_output('column_outfitting_mass', 0.0, units='kg')
+        
+        self.add_output('column_added_mass', np.zeros(6), units='kg')
+        self.add_output('column_total_mass', np.zeros(n_full-1), units='kg')
+        self.add_output('column_total_cost', 0.0, units='USD')
+        self.add_output('column_structural_cost', 0.0, units='USD')
+        self.add_output('tapered_column_cost_rate', 0.0, units='USD/t')
+
         self.declare_partials('*', '*', method='fd', form='central', step=1e-6)
         
     def compute(self, inputs, outputs):
@@ -1363,25 +1168,25 @@
     ----------
     stack_mass_in : float
         Weight above the cylinder column
-    section_mass : numpy array[nFull-1, ]
+    section_mass : numpy array[n_full-1]
         total mass of column by section
-    pressure : numpy array[nFull]
+    pressure : numpy array[n_full]
         Dynamic (and static)? pressure
-    d_full : numpy array[nFull]
+    d_full : numpy array[n_full]
         cylinder diameter at corresponding locations
-    t_full : numpy array[nFull-1]
+    t_full : numpy array[n_full-1]
         shell thickness at corresponding locations
-    z_full : numpy array[nFull]
+    z_full : numpy array[n_full]
         z-coordinates of section nodes (length = nsection+1)
-    h_web : numpy array[nFull-1, ]
+    h_web : numpy array[n_full-1]
         height of stiffener web (base of T) within each section bottom to top
-    t_web : numpy array[nFull-1, ]
+    t_web : numpy array[n_full-1]
         thickness of stiffener web (base of T) within each section bottom to top
-    w_flange : numpy array[nFull-1, ]
+    w_flange : numpy array[n_full-1]
         height of stiffener flange (top of T) within each section bottom to top
-    t_flange : numpy array[nFull-1, ]
+    t_flange : numpy array[n_full-1]
         thickness of stiffener flange (top of T) within each section bottom to top
-    L_stiffener : numpy array[nFull-1, ]
+    L_stiffener : numpy array[n_full-1]
         Axial distance from one ring stiffener to another within each section bottom to
         top
     E : float
@@ -1392,32 +1197,28 @@
         yield stress of material
     loading : string
         Loading type in API checks [hydro/radial]
-    gamma_f : float
-        safety factor on loads
-    gamma_b : float
-        buckling safety factor
     
     Returns
     -------
-    flange_compactness : numpy array[nFull-1]
+    flange_compactness : numpy array[n_full-1]
         check for flange compactness
-    web_compactness : numpy array[nFull-1]
+    web_compactness : numpy array[n_full-1]
         check for web compactness
-    axial_local_api : numpy array[nFull-1]
+    axial_local_api : numpy array[n_full-1]
         unity check for axial load with API safety factors - local buckling
-    axial_general_api : numpy array[nFull-1]
+    axial_general_api : numpy array[n_full-1]
         unity check for axial load with API safety factors- genenral instability
-    external_local_api : numpy array[nFull-1]
+    external_local_api : numpy array[n_full-1]
         unity check for external pressure with API safety factors- local buckling
-    external_general_api : numpy array[nFull-1]
+    external_general_api : numpy array[n_full-1]
         unity check for external pressure with API safety factors- general instability
-    axial_local_utilization : numpy array[nFull-1]
+    axial_local_utilization : numpy array[n_full-1]
         utilization check for axial load - local buckling
-    axial_general_utilization : numpy array[nFull-1]
+    axial_general_utilization : numpy array[n_full-1]
         utilization check for axial load - genenral instability
-    external_local_utilization : numpy array[nFull-1]
+    external_local_utilization : numpy array[n_full-1]
         utilization check for external pressure - local buckling
-    external_general_utilization : numpy array[nFull-1]
+    external_general_utilization : numpy array[n_full-1]
         utilization check for external pressure - general instability
     
     """
@@ -1430,71 +1231,32 @@
         n_height = self.options['n_height']
         n_full    = get_nfull(n_height)
 
-        # From other modules
-<<<<<<< HEAD
-        self.add_input('stack_mass_in', eps, units='kg', desc='Weight above the cylinder column')
-        self.add_input('section_mass', np.zeros(n_full-1), units='kg', desc='total mass of column by section')
-        self.add_input('pressure', np.zeros(n_full), units='N/m**2', desc='Dynamic (and static)? pressure')
-        
-        self.add_input('d_full', np.zeros(n_full), units='m', desc='cylinder diameter at corresponding locations')
-        self.add_input('t_full', np.zeros(n_full-1), units='m', desc='shell thickness at corresponding locations')
-        self.add_input('z_full', np.zeros(n_full), units='m', desc='z-coordinates of section nodes (length = nsection+1)')
-
-        self.add_input('h_web', np.zeros(n_full-1), units='m', desc='height of stiffener web (base of T) within each section bottom to top')
-        self.add_input('t_web', np.zeros(n_full-1), units='m', desc='thickness of stiffener web (base of T) within each section bottom to top')
-        self.add_input('w_flange', np.zeros(n_full-1), units='m', desc='height of stiffener flange (top of T) within each section bottom to top')
-        self.add_input('t_flange', np.zeros(n_full-1), units='m', desc='thickness of stiffener flange (top of T) within each section bottom to top')
-        self.add_input('L_stiffener', np.zeros(n_full-1), units='m', desc='Axial distance from one ring stiffener to another within each section bottom to top')
-
-        self.add_input('E', 0.0, units='Pa', desc='Modulus of elasticity (Youngs) of material')
-        self.add_input('nu', 0.0, desc='poissons ratio of column material')
-        self.add_input('yield_stress', 0.0, units='Pa', desc='yield stress of material')
-
-        self.add_discrete_input('loading', 'hydro', desc='Loading type in API checks [hydro/radial]')
-        
-        # Output constraints
-        self.add_output('flange_compactness', np.zeros(n_full-1), desc='check for flange compactness')
-        self.add_output('web_compactness', np.zeros(n_full-1), desc='check for web compactness')
-        
-        self.add_output('axial_local_api', np.zeros(n_full-1), desc='unity check for axial load with API safety factors - local buckling')
-        self.add_output('axial_general_api', np.zeros(n_full-1), desc='unity check for axial load with API safety factors- genenral instability')
-        self.add_output('external_local_api', np.zeros(n_full-1), desc='unity check for external pressure with API safety factors- local buckling')
-        self.add_output('external_general_api', np.zeros(n_full-1), desc='unity check for external pressure with API safety factors- general instability')
-
-        self.add_output('axial_local_utilization', np.zeros(n_full-1), desc='utilization check for axial load - local buckling')
-        self.add_output('axial_general_utilization', np.zeros(n_full-1), desc='utilization check for axial load - genenral instability')
-        self.add_output('external_local_utilization', np.zeros(n_full-1), desc='utilization check for external pressure - local buckling')
-        self.add_output('external_general_utilization', np.zeros(n_full-1), desc='utilization check for external pressure - general instability')
-=======
-        self.add_input('stack_mass_in', val=eps, units='kg')
-        self.add_input('section_mass', val=np.zeros((nFull-1, )), units='kg')
-        self.add_input('pressure', np.zeros(nFull), units='N/m**2')
-        self.add_input('d_full', np.zeros(nFull), units='m')
-        self.add_input('t_full', np.zeros(nFull-1), units='m')
-        self.add_input('z_full', val=np.zeros(nFull), units='m')
-        self.add_input('h_web', val=np.zeros((nFull-1, )), units='m')
-        self.add_input('t_web', val=np.zeros((nFull-1, )), units='m')
-        self.add_input('w_flange', val=np.zeros((nFull-1, )), units='m')
-        self.add_input('t_flange', val=np.zeros((nFull-1, )), units='m')
-        self.add_input('L_stiffener', val=np.zeros((nFull-1, )), units='m')
-        self.add_input('E', val=0.0, units='Pa')
-        self.add_input('nu', val=0.0)
-        self.add_input('yield_stress', val=0.0, units='Pa')
-        self.add_discrete_input('loading', val='hydro')
-        self.add_input('gamma_f', 0.0)
-        self.add_input('gamma_b', 0.0)
-
-        self.add_output('flange_compactness', val=np.zeros(nFull-1))
-        self.add_output('web_compactness', val=np.zeros(nFull-1))
-        self.add_output('axial_local_api', val=np.zeros(nFull-1))
-        self.add_output('axial_general_api', val=np.zeros(nFull-1))
-        self.add_output('external_local_api', val=np.zeros(nFull-1))
-        self.add_output('external_general_api', val=np.zeros(nFull-1))
-        self.add_output('axial_local_utilization', val=np.zeros(nFull-1))
-        self.add_output('axial_general_utilization', val=np.zeros(nFull-1))
-        self.add_output('external_local_utilization', val=np.zeros(nFull-1))
-        self.add_output('external_general_utilization', val=np.zeros(nFull-1))
->>>>>>> 4776dc8b
+        self.add_input('stack_mass_in', eps, units='kg')
+        self.add_input('section_mass', np.zeros(n_full-1), units='kg')
+        self.add_input('pressure', np.zeros(n_full), units='N/m**2')
+        self.add_input('d_full', np.zeros(n_full), units='m')
+        self.add_input('t_full', np.zeros(n_full-1), units='m')
+        self.add_input('z_full', np.zeros(n_full), units='m')
+        self.add_input('h_web', np.zeros(n_full-1), units='m')
+        self.add_input('t_web', np.zeros(n_full-1), units='m')
+        self.add_input('w_flange', np.zeros(n_full-1), units='m')
+        self.add_input('t_flange', np.zeros(n_full-1), units='m')
+        self.add_input('L_stiffener', np.zeros(n_full-1), units='m')
+        self.add_input('E', 0.0, units='Pa')
+        self.add_input('nu', 0.0)
+        self.add_input('yield_stress', 0.0, units='Pa')
+        self.add_discrete_input('loading', 'hydro')
+
+        self.add_output('flange_compactness', np.zeros(n_full-1))
+        self.add_output('web_compactness', np.zeros(n_full-1))
+        self.add_output('axial_local_api', np.zeros(n_full-1))
+        self.add_output('axial_general_api', np.zeros(n_full-1))
+        self.add_output('external_local_api', np.zeros(n_full-1))
+        self.add_output('external_general_api', np.zeros(n_full-1))
+        self.add_output('axial_local_utilization', np.zeros(n_full-1))
+        self.add_output('axial_general_utilization', np.zeros(n_full-1))
+        self.add_output('external_local_utilization', np.zeros(n_full-1))
+        self.add_output('external_general_utilization', np.zeros(n_full-1))
         
         # Derivatives
         self.declare_partials('*', '*', method='fd', form='central', step=1e-6)
